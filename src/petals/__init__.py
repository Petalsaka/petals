--- conflicted
+++ resolved
@@ -22,16 +22,11 @@
 
 if not os.getenv("PETALS_IGNORE_DEPENDENCY_VERSION"):
     assert (
-<<<<<<< HEAD
-        version.parse("4.32.0") <= version.parse(transformers.__version__) < version.parse("5.0.0")
-    ), "Please install a proper transformers version: pip install transformers>=4.32.0,<5.0.0"
+        version.parse("4.32.0") <= version.parse(transformers.__version__) < version.parse("4.35.0")
+    ), "Please install a proper transformers version: pip install transformers>=4.32.0,<4.35.0"
     assert version.parse("1.1.10") <= version.parse(
         hivemind.__version__
     ), "Please install a proper hivemind version: pip install hivemind>=1.1.10"
-=======
-        version.parse("4.32.0") <= version.parse(transformers.__version__) < version.parse("4.35.0")
-    ), "Please install a proper transformers version: pip install transformers>=4.32.0,<4.35.0"
->>>>>>> d59c15c5
 
 
 def _override_bfloat16_mode_default():
