from __future__ import annotations

import asyncio
import itertools
import time
import uuid
from typing import AsyncIterator, List, Optional, Tuple

import torch
from hivemind import MSGPackSerializer, anext, deserialize_torch_tensor, get_logger, serialize_torch_tensor
from hivemind.moe.client.remote_expert_worker import RemoteExpertWorker
from hivemind.p2p import P2P
from hivemind.proto import runtime_pb2
from hivemind.utils.tensor_descr import BatchTensorDescriptor

from petals.client.config import ClientConfig
from petals.client.routing import RemoteSequenceManager, maybe_log_traceback
from petals.data_structures import CHAIN_DELIMITER, ModuleUID, RemoteSpanInfo, RPCInfo
from petals.server.handler import TransformerConnectionHandler
from petals.utils.misc import DUMMY, DUMMY_INT64, is_dummy
from petals.utils.packaging import pack_args_kwargs

logger = get_logger(__name__)


class _ServerInferenceSession:
    """
    An interface to a single multi-step *inference* session for a a set of blocks on a specific server.

    :note: This class is *not* fault-tolerant out of the box.
    """

    def __init__(
        self,
        config: ClientConfig,
        span: RemoteSpanInfo,
        uid: ModuleUID,
        rpc_info: RPCInfo,
        inputs_queue: asyncio.Queue,
        outputs_aiter: AsyncIterator,
        *,
        max_length: int,
        **metadata,
    ):
        self.config = config
        self.span, self.uid, self.rpc_info = span, uid, rpc_info
        self.num_blocks = uid.count(CHAIN_DELIMITER) + 1
        self._inputs_queue: asyncio.Queue[runtime_pb2.ExpertRequest] = inputs_queue
        self._outputs_stream: AsyncIterator[runtime_pb2.ExpertResponse] = outputs_aiter
        self.session_id = str(uuid.uuid4())
        self.session_metadata = dict(max_length=max_length, **metadata)
        self.stepped = False
        self.closed = False

        self._position = 0
        self.history = None  # Used in case of server failures to regenerate attention caches on new servers
        self.next_session = None

    @classmethod
    async def create(
        cls,
        config: ClientConfig,
        p2p: P2P,
        span: RemoteSpanInfo,
        uid: ModuleUID,
        rpc_info: RPCInfo,
        **metadata,
    ) -> _ServerInferenceSession:
        """Create a new session for a given remote module. This code is meant to be run inside RemoteExpertWorker"""
        stub = TransformerConnectionHandler.get_stub(p2p, span.peer_id)
        inputs_queue = asyncio.Queue()
        outputs_stream = await asyncio.wait_for(
            stub.rpc_inference(cls._read_inputs_from_queue(inputs_queue)),
            config.connect_timeout,
        )
        return cls(config, span, uid, rpc_info, inputs_queue, outputs_stream, **metadata)

    @staticmethod
    async def _read_inputs_from_queue(queue: asyncio.Queue, input_timeout: Optional[float] = None) -> AsyncIterator:
        while True:
            next_input_message = await asyncio.wait_for(queue.get(), input_timeout)
            yield next_input_message
            if not next_input_message.uid and not next_input_message.tensors:
                break  # this message means "done sending"

    @property
    def position(self):
        return self._position

    @position.setter
    def position(self, start_from_position: int):
        assert start_from_position <= self._position
        self._position = start_from_position
        if self.history is not None and self.history.shape[1] >= start_from_position:
            self.history = self.history[:, :start_from_position, :] if start_from_position > 0 else None

    def step(
        self,
        inputs: torch.Tensor,
        prompts: torch.Tensor,
        hypo_ids: torch.LongTensor,
        *,
        step_id: str,
    ) -> torch.Tensor:
        """
        Inference step: send a chunk of input tensors and receive a chunk of outputs
        :prompts: optional DEEP prompts, added to a prefix of each layer's outputs,
          if specified, deep prompts should have shape [num_layers, batch_size, prefix_len, hid_size]
        """
        if self.closed:
            raise Exception("Session is closed, cannot perform step")

        if start_from_position is not None:
            assert start_from_position <= self._position
            self._position = start_from_position
            if self.history is not None and self.history.shape[1] >= start_from_position:
                self.history = self.history[:, :start_from_position, :] if start_from_position > 0 else None

        n_input_tokens = inputs.shape[1]
        if self.history is None:
            self.history = inputs
        elif self.history.shape[1] == self._position:
            self.history = torch.cat([self.history, inputs[:, -n_input_tokens:]], dim=1)
        assert self.history.shape[1] == self._position + n_input_tokens, (
            f"Broken input cache: span={self.span} shape={self.history.shape} "
            f"position={self._position} n_input_tokens={n_input_tokens}"
        )

        if not self.stepped:
            inputs = self.history  # Pass full inputs including prefix
        else:
            inputs = inputs[:, -n_input_tokens:]  # No need to pass prefix further

        # serialize inputs and put them into the queue
        input_tensors, args_structure = pack_args_kwargs(inputs, prompts, hypo_ids)

        request_metadata = dict(session_id=self.session_id, step_id=step_id)
        if not self.stepped:
            request_metadata.update(self.session_metadata)
        if self._position is not None:
            request_metadata["start_from_position"] = self._position
        elif self.config.use_server_to_server:
            next_servers = self._collect_next_servers()
            if next_servers:
                request_metadata["next_servers"] = next_servers

        request_metadata["args_structure"] = args_structure

        # TODO: make possible to use different compression method for different tensors
        server_side_inference_schema, kwargs_schema = self.rpc_info["inference_schema"]
        compression = server_side_inference_schema[0].compression
        inference_schema = tuple(BatchTensorDescriptor.from_tensor(arg, compression) for arg in input_tensors)

        # TODO: create more explicit way to check servers schema and client's structure
        assert len(input_tensors) >= len(
            server_side_inference_schema
        ), "Hidden_state, prompts and hypo_ids tensors are necessary for an inference step"

        outputs_serialized = RemoteExpertWorker.run_coroutine(
            self._step(
                runtime_pb2.ExpertRequest(
                    uid=self.uid,
                    tensors=[
                        serialize_torch_tensor(tensor.to(proto.dtype), proto.compression)
                        for tensor, proto in zip(input_tensors, inference_schema)
                    ],
                    metadata=MSGPackSerializer.dumps(request_metadata),
                )
            )
        )
        outputs = list(map(deserialize_torch_tensor, outputs_serialized.tensors))
        assert (
            outputs[0].shape == inputs.shape
        ), f"output activation shape is different from input shape: {outputs[0].shape} != {inputs.shape}"

        self._position += n_input_tokens

        return outputs[0]

    def _collect_next_servers(self) -> List[Tuple[str, str, int, int]]:
        next_servers = []
        session = self.next_session
        while session is not None and session.stepped:
            next_servers.append(
                (session.span.peer_id.to_base58(), session.session_id, session.span.start, session.span.end)
            )
            session = session.next_session
        return next_servers

    async def _step(self, inputs_serialized: runtime_pb2.ExpertRequest) -> runtime_pb2.ExpertResponse:
        """Inference step on serialized data. This code is meant to be run inside RemoteExpertWorker"""
        await self._inputs_queue.put(inputs_serialized)
        self.stepped = True
        return await asyncio.wait_for(anext(self._outputs_stream), self.config.request_timeout)

    def close(self):
        """Finish a given inference session, close the underlying connection"""
        if self._outputs_stream is None:
            return  # already closed
        RemoteExpertWorker.run_coroutine(self._aclose_stream())
        self._outputs_stream = self._inputs_queue = None
        self.closed = True

    async def _aclose_stream(self):
        """Close the inference session. This code is meant to be run inside RemoteExpertWorker"""
        if self._outputs_stream is None:
            return  # already closed
        if self.stepped:
            await self._inputs_queue.put(runtime_pb2.ExpertRequest())  # empty request will trigger end of session
            try:
                await anext(self._outputs_stream)
            except StopAsyncIteration:
                pass

    def __del__(self):
        self.close()

    def __enter__(self):
        assert not self.closed
        return self

    def __exit__(self, *exc_details):
        self.close()


class InferenceSession:
    """
    An interface to a multi-step *inference* session for a sequence of remote transformer blocks
    """

    def __init__(self, sequence_manager: RemoteSequenceManager, max_length: int):
        self._sequence_manager = sequence_manager
        self._closed = False
        self._server_sessions = []
        self._position = 0
        self._max_length = max_length
        self.output_ids = None
        self.past_key_values = None

    @property
    def num_blocks(self) -> int:
        return len(self._sequence_manager)

    @property
    def position(self) -> int:
        return self._position

    @position.setter
    def position(self, start_from_position: int) -> None:
        self._position = start_from_position
        for session in self._server_sessions:
            assert isinstance(session, _ServerInferenceSession)
            session.position = start_from_position

    def _enter_server_sessions(self, chosen_spans: List[RemoteSpanInfo]) -> List[_ServerInferenceSession]:
        server_sessions = []
        try:
            for span in chosen_spans:
                span_uids = CHAIN_DELIMITER.join(self._sequence_manager.block_uids[span.start : span.end])
                metadata = self._sequence_manager.get_request_metadata("rpc_inference", span_uids, peer_id=span.peer_id)
                session = RemoteExpertWorker.run_coroutine(
                    _ServerInferenceSession.create(
                        self._sequence_manager.config,
                        self._sequence_manager.state.p2p,
                        span,
                        span_uids,
                        rpc_info=self._sequence_manager.rpc_info,
                        max_length=self._max_length,
                        **metadata,
                    )
                )
                server_sessions.append(session)
                session.__enter__()
            return server_sessions
        except:
            self._exit_server_sessions(server_sessions)
            raise

    def _exit_server_sessions(self, server_sessions: List[_ServerInferenceSession]) -> None:
        for session in reversed(server_sessions):
            try:
                session.__exit__(None, None, None)
            except Exception:
                logger.debug("Caught exception while closing connection to server:", exc_info=True)

    def __enter__(self) -> "InferenceSession":
        assert not self._closed and not self._server_sessions
        return self

    def step(
        self,
        inputs: torch.Tensor,
        prompts: Optional[torch.Tensor] = None,
        hypo_ids: Optional[torch.Tensor] = None,
    ) -> torch.Tensor:
        assert not self._closed
        if torch.is_grad_enabled():
            logger.warning("Running inference session with grad enabled. Gradients will *not* be propagated correctly.")

        if prompts is None or is_dummy(prompts):
            prompts = DUMMY
        else:
            assert prompts.ndim == 4, "deep prompts should have shape [num_blocks, batch_size, prefix_len, hid_size]"
            assert prompts.shape[0] == self.num_blocks
            assert prompts.shape[1] in (inputs.shape[0], 1)
            assert prompts.shape[2] <= inputs.shape[1]
            assert prompts.shape[3] == inputs.shape[2]

        if hypo_ids is None or is_dummy(hypo_ids):
            hypo_ids = DUMMY_INT64
        else:
            assert len(hypo_ids) == len(inputs)
            assert hypo_ids.dtype == torch.int64

        inputs_device = inputs.device
        inputs_dtype = inputs.dtype
        inputs = inputs.cpu()
        prompts = prompts.cpu()
        hypo_ids = hypo_ids.cpu()
        step_id = str(uuid.uuid4())

        n_input_tokens = inputs.shape[1]
        if self._position + n_input_tokens > self._max_length:
            raise ValueError(
                f"Maximum length exceeded: prefix {self._position} + current {n_input_tokens} exceeds pre-allocated maximum {self._max_length}"
            )

        server_idx = 0
        block_idx = 0
        while block_idx < self.num_blocks:
            for attempt_no in itertools.count():
                logger.debug(f"Inference: block {block_idx}, attempt {attempt_no}")
                server_session = None
                try:
                    if not self._server_sessions or attempt_no >= 1:
                        self._update_sequence(server_idx, block_idx, attempt_no)

                    server_session = self._server_sessions[server_idx]
<<<<<<< HEAD
                    assert server_session.position == self.position
=======
                    assert server_session.position == self.position, f"{server_session.position} and {self.position}"
>>>>>>> 22afba62
                    inputs = server_session.step(
                        inputs,
                        prompts[server_session.span.start : server_session.span.end],
                        hypo_ids,
                        step_id=step_id,
                    )

                    server_idx += 1
                    block_idx = server_session.span.end
                    self._sequence_manager.on_request_success(server_session.span.peer_id)
                    break
                except Exception as e:
                    self._sequence_manager.on_request_failure(
                        server_session.span.peer_id if server_session is not None else None
                    )
                    if attempt_no + 1 == self._sequence_manager.config.max_retries:
                        raise
                    delay = self._sequence_manager.get_retry_delay(attempt_no)
                    logger.warning(
                        f"Caught exception when running inference via {server_session.span if server_session is not None else None} "
                        f"(retry in {delay:.0f} sec): {repr(e)}"
                    )
                    maybe_log_traceback(e)
                    time.sleep(delay)

        self._position += n_input_tokens
        outputs = inputs[:, -n_input_tokens:]
        outputs = outputs.to(device=inputs_device, dtype=inputs_dtype)
        return outputs

    def _update_sequence(self, server_idx: int, block_idx: int, attempt_no: int) -> int:
        # If there is a failed server session, this code closes it
        self._exit_server_sessions(self._server_sessions[server_idx : server_idx + 1])

        n_prev_spans = len(self._server_sessions)
        update_end = self._server_sessions[server_idx].span.end if server_idx < n_prev_spans else self.num_blocks
        if attempt_no >= 1:
            logger.debug(
                f"Due to a server failure, remote attention caches "
                f"from block {block_idx} to {update_end} will be regenerated"
            )

        updated_spans = self._sequence_manager.make_sequence(
            block_idx, update_end, mode="min_latency", cache_tokens_needed=self._max_length
        )
        # make_sequence() could return a longer sequence
        updated_spans[-1].end = min(updated_spans[-1].end, update_end)
        updated_sessions = self._enter_server_sessions(updated_spans)
        logger.debug(f"Found path from block {block_idx} to {update_end} via {len(updated_spans)} servers")

        # If there is a failed span, this code replaces it, otherwise it just adds new ones
        if server_idx < n_prev_spans:
            updated_sessions[0].history = self._server_sessions[server_idx].history
        self._server_sessions[server_idx : server_idx + 1] = updated_sessions

        # Update links to the next server session for direct server-to-server communication via rpc_push()
        for i in range(max(server_idx - 1, 0), min(server_idx + len(updated_spans), len(self._server_sessions) - 1)):
            self._server_sessions[i].next_session = self._server_sessions[i + 1]

    def close(self, *exc_details):
        """Finish a given inference session, close the underlying connection"""
        if not self._closed:
            self._exit_server_sessions(self._server_sessions)
            self._server_sessions.clear()
            self._closed = True

    def __exit__(self, *exc_details):
        self.close(*exc_details)

    def __del__(self):
        self.close()

    @property
    def last_token_id(self) -> Optional[torch.Tensor]:  # Backward compatibility with Petals < 2.1.0
        return self.output_ids[:, -1:] if self.output_ids is not None else None

    @last_token_id.setter
    def last_token_id(self, value: torch.Tensor):  # Backward compatibility with Petals < 2.1.0
        if self.output_ids is None:
            raise RuntimeError("Can't override `last_token_id` since the session has not stepped yet")
        self.output_ids[:, -1:] = value<|MERGE_RESOLUTION|>--- conflicted
+++ resolved
@@ -336,11 +336,7 @@
                         self._update_sequence(server_idx, block_idx, attempt_no)
 
                     server_session = self._server_sessions[server_idx]
-<<<<<<< HEAD
-                    assert server_session.position == self.position
-=======
-                    assert server_session.position == self.position, f"{server_session.position} and {self.position}"
->>>>>>> 22afba62
+                    assert server_session.position == self.position, f"Position mismatch: {server_session.position} and {self.position}"
                     inputs = server_session.step(
                         inputs,
                         prompts[server_session.span.start : server_session.span.end],
